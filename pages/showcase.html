---
permalink: /showcase/index.html
title: "Showcase - Godot Engine"
description: "Games made with the Godot Engine."
layout: default
---

{% include header.html %}

<<<<<<< HEAD
=======
<div class="head">
	<div class="container flex eqsize">
		<div class="main">
			<h1 class="intro-title">Showcase</h1>
		</div>
		<div class="tabs">
			<a href="/features/" class="title-font ">Features</a>
			<a href="/showcase/" class="title-font  active ">Showcase</a>
		</div>
	</div>
</div>

>>>>>>> f85377ce
<div class="container">

	<style>
		.showcase-cards {
			grid-template-columns: repeat(auto-fill, minmax(250px, 1fr));
		}
		.showcase-card h3 {
			font-size: 33px;
			margin-bottom: 0px;
		}

		.showcase-card p {
			font-size: 14px;
			margin: 0;
			color: var(--secondary-color-text);
		}

		.showcase-card img.thumbnail {
			max-width: 100%;
			border-radius: 7px;
			background-color: var(--card-background-color);
			box-shadow: 0 5px 10px -3px #00000078;
			display: block;
			margin-bottom: 6px;
		}

		.showcase-card-caption {
			display: flex;
			column-gap: 12px;
			justify-content: space-between;
			margin: 0 14px;
		}

		.showcase-card-authors {
			display: grid;
			align-content: center;
		}

		.showcase-card-icons {
			filter: none;
			padding: 7px 0px 0px;
			opacity: 0.5;
		}

		@media (prefers-color-scheme: dark) {
			.showcase-card-icons {
				filter: invert();
			}
		}

		.showcase-card .no-capsule {
			aspect-ratio: 92 / 43;
			background-size: cover;
			background-position: center;
			border-radius: 6px;
			box-shadow: 0 5px 10px -3px #00000078;
			margin-bottom: 7px;
			text-align: center;
			display: grid;
			align-content: center;
		}

		.showcase-card .no-capsule h3 {
			text-shadow: 0 4px 5px black;
		}
	</style>

	<!-- Filter will go here -->

	<h2 class="title">Games</h2>

	<section class="flex grid showcase-cards">
		{% assign projects = site.showcase | sort: 'date' | reverse %}
		{% for project in projects %}
		{% if project.release_date != 'TBD' and project.tool != true %}
		<a href="{{ project.url }}" style="text-decoration: none;">
			<article class="showcase-card">
				{% if project.image %}
				<img class="thumbnail" src="{{ project.image }}" alt="{{ project.title }}" loading="lazy">
				{% else %}
				<div class="no-capsule" style="background-image: url({{ project.gallery[0] }})">
					<h3>{{ project.title }}</h3>
				</div>
				{% endif %}
				<div class="showcase-card-caption">
					<div class="showcase-card-icons">
						{% if project.windows %}
						<img src="/assets/images/platforms/windows.svg" alt="Windows" title="Windows" style="margin: 0 0.125rem" width="24"
							height="24">
						{% endif %}

						{% if project.macos %}
						<img src="/assets/images/platforms/macos.svg" alt="Mac" title="Mac" style="margin: 0 0.125rem" width="24" height="24">
						{% endif %}

						{% if project.linux %}
						<img src="/assets/images/platforms/linux.svg" alt="Linux" title="Linux" style="margin: 0 0.125rem" width="24"
							height="24">
						{% endif %}

						{% if project.switch %}
						<img src="/assets/images/platforms/switch.svg" alt="Nintendo Switch" title="Switch" style="margin: 0 0.125rem"
							width="24" height="24">
						{% endif %}

						{% if project.html5 %}
						<img src="/assets/images/platforms/web.svg" alt="HTML5" title="HTML5" style="margin: 0 0.125rem" width="24"
							height="24">
						{% endif %}

						{% if project.android %}
						<img src="/assets/images/platforms/android.svg" alt="Android" title="Android" style="margin: 0 0.125rem" width="24"
							height="24">
						{% endif %}

						{% if project.ios %}
						<img src="/assets/images/platforms/ios.svg" alt="iOS" title="iOS" style="margin: 0 0.125rem" width="24" height="24">
						{% endif %}

						{% if project.playstation %}
						<img src="/assets/images/platforms/playstation.svg" alt="PlayStation" title="PlayStation" style="margin: 0 0.125rem"
							width="24" height="24">
						{% endif %}

						{% if project.xbox %}
						<img src="/assets/images/platforms/xbox.svg" alt="Xbox" title="Xbox" style="margin: 0 0.125rem" width="24" height="24">
						{% endif %}
					</div>
					<div class="showcase-card-authors">
						<p>{{ project.author }}</p>
					</div>
				</div>
			</article>
		</a>
		{% endif %}
		{% endfor %}
	</section>

	<h2 class="title">Apps & Tools</h2>

	<section class="flex grid showcase-cards">
		{% assign projects = site.showcase | sort: 'date' | reverse %}
		{% for project in projects %}
		{% if project.tool %}
		<a href="{{ project.url }}" style="text-decoration: none;">
			<article class="showcase-card">
				{% if project.image %}
				<img class="thumbnail" src="{{ project.image }}" alt="{{ project.title }}" loading="lazy">
				{% else %}
				<div class="no-capsule" style="background-image: url({{ project.gallery[0] }})">
					<h3>{{ project.title }}</h3>
				</div>
				{% endif %}
				<div class="showcase-card-caption">
					<div class="showcase-card-icons">
						{% if project.windows %}
						<img src="/assets/images/platforms/windows.svg" alt="Windows" title="Windows" style="margin: 0 0.125rem" width="24"
							height="24">
						{% endif %}

						{% if project.macos %}
						<img src="/assets/images/platforms/macos.svg" alt="Mac" title="Mac" style="margin: 0 0.125rem" width="24" height="24">
						{% endif %}

						{% if project.linux %}
						<img src="/assets/images/platforms/linux.svg" alt="Linux" title="Linux" style="margin: 0 0.125rem" width="24"
							height="24">
						{% endif %}

						{% if project.switch %}
						<img src="/assets/images/platforms/switch.svg" alt="Nintendo Switch" title="Switch" style="margin: 0 0.125rem"
							width="24" height="24">
						{% endif %}

						{% if project.html5 %}
						<img src="/assets/images/platforms/web.svg" alt="HTML5" title="HTML5" style="margin: 0 0.125rem" width="24"
							height="24">
						{% endif %}

						{% if project.android %}
						<img src="/assets/images/platforms/android.svg" alt="Android" title="Android" style="margin: 0 0.125rem" width="24"
							height="24">
						{% endif %}

						{% if project.ios %}
						<img src="/assets/images/platforms/ios.svg" alt="iOS" title="iOS" style="margin: 0 0.125rem" width="24" height="24">
						{% endif %}

						{% if project.playstation %}
						<img src="/assets/images/platforms/playstation.svg" alt="PlayStation" title="PlayStation" style="margin: 0 0.125rem"
							width="24" height="24">
						{% endif %}

						{% if project.xbox %}
						<img src="/assets/images/platforms/xbox.svg" alt="Xbox" title="Xbox" style="margin: 0 0.125rem" width="24" height="24">
						{% endif %}
					</div>
					<div class="showcase-card-authors">
						<p>{{ project.author }}</p>
					</div>
				</div>
			</article>
		</a>
		{% endif %}
		{% endfor %}
	</section>

	<h2 class="title">Coming soon</h2>
	<section class="flex grid showcase-cards">
		{% assign projects = site.showcase | sort: 'date' | reverse %}
		{% for project in projects %}
		{% if project.release_date == 'TBD' %}
		<a href="{{ project.url }}" style="text-decoration: none;">
			<article class="showcase-card">
				{% if project.image %}
				<img class="thumbnail" src="{{ project.image }}" alt="{{ project.title }}" loading="lazy">
				{% else %}
				<div class="no-capsule" style="background-image: url({{ project.gallery[0] }})">
					<h3>{{ project.title }}</h3>
				</div>
				{% endif %}
				<div class="showcase-card-caption">
					<div></div>
					<div class="showcase-card-authors">
						<p>{{ project.author }}</p>
					</div>
				</div>
			</article>
		</a>
		{% endif %}
		{% endfor %}
	</section>
</div>

{% include footer.html %}<|MERGE_RESOLUTION|>--- conflicted
+++ resolved
@@ -7,21 +7,6 @@
 
 {% include header.html %}
 
-<<<<<<< HEAD
-=======
-<div class="head">
-	<div class="container flex eqsize">
-		<div class="main">
-			<h1 class="intro-title">Showcase</h1>
-		</div>
-		<div class="tabs">
-			<a href="/features/" class="title-font ">Features</a>
-			<a href="/showcase/" class="title-font  active ">Showcase</a>
-		</div>
-	</div>
-</div>
-
->>>>>>> f85377ce
 <div class="container">
 
 	<style>
